--- conflicted
+++ resolved
@@ -1,62 +1,3 @@
-<<<<<<< HEAD
-const Path = require("path");
-const APP  = require("commander");
-const bdt  = require("./bdt");
-
-const settings = {};
-
-const reporters = {
-    console: require("./reporters/stdout"),
-    json   : require("./reporters/json-stream")
-};
-
-APP
-    .version("0.0.1")
-    .option("-p, --pattern [glob]"       , "A glob pattern to load test files from", "testSuite/**/*.test.js")
-    .option("-r, --reporter [name]"      , "Specify a reporter to use (console | json)", "console")
-    .option("-l, --list"                 , "List loaded structure instead of executing tests")
-    .option("-P, --path [path]"          , "Path to the test node to execute (e.g. '0.2' for the third child of the first child of the root node)", "")
-    .option("-c, --config [path]"        , "Path to the config file to load. Defaults to './config.js'", "./config.js")
-    .option("-v, --api-version [version]", "Bulk Data API version to test for. Example \"1.0\", \"1.2\", \"1.5\"", "1.0")
-    .option("-b, --bail"                 , "Exit on first error")
-    .option("-m, --match [RegExp]"       , "JS case-insensitive RegExp to run against the test name", "");
-
-APP.action(args => {
-
-    const { config, apiVersion, bail, match, reporter, pattern, list, path } = args;
-
-    try {
-        Object.assign(settings, require(Path.resolve(__dirname, config)));
-    } catch (ex) {
-        console.error(`Failed to load settings from "${config}". ${ex.message}`);
-        process.exit(1);
-    }
-    
-    // 1. Create a runner with the given settings
-    const runner = new bdt.Runner({
-        ...settings,
-        cli: true,
-        version: apiVersion,
-        bail: !!bail,
-        match: match
-    });
-    
-    // 2. Create and attach a reporter
-    reporters[reporter]().attach(runner);
-    
-    // 3. Load tests
-    bdt.load(pattern);
-    
-    // 4. Execute tests or output the structure
-    if (list) {
-        console.log(JSON.stringify(bdt.getPath(path, apiVersion)));
-    } else {
-        runner.run(bdt.getPath(path, apiVersion));
-    }
-});
-
-APP.parse(process.argv);
-=======
 #!/usr/bin/env node
 require("./build/index")
 // const Path = require("path");
@@ -111,5 +52,4 @@
 //     console.log(JSON.stringify(bdt.getPath(APP.path, APP.apiVersion)));
 // } else {
 //     runner.run(bdt.getPath(APP.path, APP.apiVersion));
-// }
->>>>>>> 20ca24b0
+// }