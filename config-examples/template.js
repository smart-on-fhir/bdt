// Use this to template define new configurations
module.exports = {

    // REQUIRED: The full URL of the server to which we can append "/$export".
    baseURL: "https://...",

    // REQUIRED. Can be "backend-services", "client-credentials" or "none".
    // - If "none" no authorization will be performed and all the authorization
    //   tests will be skipped.
    // - If "client-credentials" most of the authorization tests will be skipped.
    // - If "backend-services" (default) all tests will be executed. `jwks` or
    //   `jwks url` auth must be supported in this case.
    authType: "backend-services",

    /**
     * By default BDT will fetch and parse the CapabilityStatement to try to
     * detect if the server supports system-level export and at what endpoint.
     * However, if the server does not have a CapabilityStatement or if it is
     * not properly declaring the system export support, you can skip that check
     * by declaring the `systemExportEndpoint` below. The value should be a path
     * relative to the `baseURL` (typically just "$export").
     * @type {string}
     */
    systemExportEndpoint: undefined, // will be auto-detected if not defined

    /**
     * By default BDT will fetch and parse the CapabilityStatement to try to
     * detect if the server supports patient-level export and at what endpoint.
     * However, if the server does not have a CapabilityStatement or if it is
     * not properly declaring the patient export support, you can skip that
     * check by declaring the `patientExportEndpoint` below. The value should be
     * a path relative to the `baseURL` (typically "Patient/$export").
     * @type {string}
     */
    patientExportEndpoint: undefined, // will be auto-detected if not defined

    /**
     * By default BDT will fetch and parse the CapabilityStatement to try to
     * detect if the server supports group-level export. If so, and if `groupId`
     * is set group-level tests will be enabled.
     * However, if the server does not have a CapabilityStatement or if it is
     * not properly declaring the group export support, you can skip that
     * check by declaring the `groupExportEndpoint` below. The value should be
     * a path relative to the `baseURL` (typically "Group/{GroupID}/$export").
     * Note that if you set this, then the `groupId` option will not be used
     * since the `groupId` is already part of the `groupExportEndpoint` path.
     * @type {string}
     */
    groupExportEndpoint: undefined, // will be auto-detected if not defined

    /**
     * Set this to false if your server does not require authentication. This
     * is only applicable for servers that support authentication but do not
     * require it (in other words auth is optional).
     * @type {boolean}
     */
    requiresAuth: true,

    // Set this to false to allow tests to accept self-signed certificates.
    strictSSL: true,

    // The full URL of the token endpoint. Required, unless authType is set to "none"
    tokenEndpoint: "https://...",

    // The Client ID is required unless authType is set to "none"
    clientId: "...",

    // Required if authType is set to "client-credentials" and ignored otherwise
    clientSecret: "...",

    // While testing we need to attempt downloading at least one resource type.
    // Please enter the resource type that would be fast to export (because
    // there are not many records of that type). If the server does not support
    // system-level export, please make sure this resource type is accessible
    // through the patient-level or the group-level export endpoint. We use
    // "Patient" by default, just because we presume that it is present on every
    // server.
    fastestResource: "Patient",

    // Enter the ID of the Group used for testing. Keep this empty if the server
    // does not support group-level export.
    groupId: "",

    // Set this to true if the server supports JWKS URL authorization.
    // NOTE: These tests ate not available in CLI environment.
    jwksUrlAuth: false,

<<<<<<< HEAD
=======
    // The fill URL on which the JWK keys are hosted. This will not be used
    // unless `jwksUrlAuth` is set to `true`. Not available in CLI environment.
    // jwksUrl: "https://...",

>>>>>>> e7e9538b
    // The Private Key as JWK. Required if authType is set to "backend-services"
    // and ignored otherwise
    privateKey: {}
};<|MERGE_RESOLUTION|>--- conflicted
+++ resolved
@@ -85,13 +85,10 @@
     // NOTE: These tests ate not available in CLI environment.
     jwksUrlAuth: false,
 
-<<<<<<< HEAD
-=======
     // The fill URL on which the JWK keys are hosted. This will not be used
     // unless `jwksUrlAuth` is set to `true`. Not available in CLI environment.
     // jwksUrl: "https://...",
 
->>>>>>> e7e9538b
     // The Private Key as JWK. Required if authType is set to "backend-services"
     // and ignored otherwise
     privateKey: {}
