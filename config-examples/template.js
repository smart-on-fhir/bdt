// Use this to template define new configurations
module.exports = {

    // REQUIRED: The full URL of the server to which we can append "/$export".
    baseURL: "https://...",

    // REQUIRED. Can be "backend-services", "client-credentials" or "none".
    // - If "none" no authorization will be performed and all the authorization
    //   tests will be skipped.
    // - If "client-credentials" most of the authorization tests will be skipped.
    // - If "backend-services" (default) all tests will be executed. `jwks` or
<<<<<<< HEAD
    //   `jwks url` auth must be supported in this case.
=======
    //   `jwks-url` auth must be supported in this case.
>>>>>>> c1dd84d3
    authType: "backend-services",

    /**
     * By default BDT will fetch and parse the CapabilityStatement to try to
     * detect if the server supports system-level export and at what endpoint.
     * However, if the server does not have a CapabilityStatement or if it is
     * not properly declaring the system export support, you can skip that check
     * by declaring the `systemExportEndpoint` below. The value should be a path
     * relative to the `baseURL` (typically just "$export").
     * @type {string}
     */
    systemExportEndpoint: undefined, // will be auto-detected if not defined

    /**
     * By default BDT will fetch and parse the CapabilityStatement to try to
     * detect if the server supports patient-level export and at what endpoint.
     * However, if the server does not have a CapabilityStatement or if it is
     * not properly declaring the patient export support, you can skip that
     * check by declaring the `patientExportEndpoint` below. The value should be
     * a path relative to the `baseURL` (typically "Patient/$export").
     * @type {string}
     */
    patientExportEndpoint: undefined, // will be auto-detected if not defined

    /**
     * By default BDT will fetch and parse the CapabilityStatement to try to
     * detect if the server supports group-level export. If so, and if `groupId`
     * is set group-level tests will be enabled.
     * However, if the server does not have a CapabilityStatement or if it is
     * not properly declaring the group export support, you can skip that
     * check by declaring the `groupExportEndpoint` below. The value should be
     * a path relative to the `baseURL` (typically "Group/{GroupID}/$export").
     * Note that if you set this, then the `groupId` option will not be used
     * since the `groupId` is already part of the `groupExportEndpoint` path.
     * @type {string}
     */
    groupExportEndpoint: undefined, // will be auto-detected if not defined

    /**
     * Set this to false if your server does not require authentication. This
     * is only applicable for servers that support authentication but do not
     * require it (in other words auth is optional).
     * @type {boolean}
     */
    requiresAuth: true,

    // Set this to false to allow tests to accept self-signed certificates.
    strictSSL: true,

    // The full URL of the token endpoint. Required, unless authType is set to "none"
    tokenEndpoint: "https://...",

    // The Client ID is required unless authType is set to "none"
    clientId: "...",

    // Required if authType is set to "client-credentials" and ignored otherwise
    clientSecret: "...",

    // While testing we need to attempt downloading at least one resource type.
    // Please enter the resource type that would be fast to export (because
    // there are not many records of that type). If the server does not support
    // system-level export, please make sure this resource type is accessible
    // through the patient-level or the group-level export endpoint. We use
    // "Patient" by default, just because we presume that it is present on every
    // server.
    fastestResource: "Patient",

    // Enter the ID of the Group used for testing. Keep this empty if the server
    // does not support group-level export.
    groupId: "",

    // Set this to true if the server supports JWKS URL authorization.
    // NOTE: These tests ate not available in CLI environment.
    jwksUrlAuth: false,

    // ------------------------------------------------------------------------
    // KEYS
    // ------------------------------------------------------------------------
    // We typically only need a private key. Public keys are only used in
    // JWKS-URL authentication tests which are not available in CLI because the
    // tester is not online and cannot publicly host keys.
    // The keys can be specified explicitly as "privateKey" and "publicKey"
    // settings, or in a "jwks" object.
    // ------------------------------------------------------------------------

    // The Private Key as JWK. Required if authType is set to "backend-services"
    // and ignored otherwise. NOTE that if "jwks" is used and a public/private
    // key pair is found in it, that will take precedence and this "privateKey"
    // option will be ignored.
    privateKey: {},

    // The Public Key as JWK. Required if authType is set to "backend-services"
    // and "jwksUrlAuth" is set true (and if tests are not running in CLI),
    // and ignored otherwise. NOTE that if "jwks" is used and a public/private
    // key pair is found in it, that will take precedence and this "publicKey"
    // option will be ignored.
    publicKey: {},

    // If set, this should be an object having a "keys" array of JSON Web Keys
    // containing a valid public/private key pair. NOTE that if "jwks" is used
    // and a public/private key pair is found in it, those keys will be used
    // and the "publicKey" and privateKey options (if set) will be ignored.
    jwks: { keys: [] }
};<|MERGE_RESOLUTION|>--- conflicted
+++ resolved
@@ -9,11 +9,7 @@
     //   tests will be skipped.
     // - If "client-credentials" most of the authorization tests will be skipped.
     // - If "backend-services" (default) all tests will be executed. `jwks` or
-<<<<<<< HEAD
-    //   `jwks url` auth must be supported in this case.
-=======
     //   `jwks-url` auth must be supported in this case.
->>>>>>> c1dd84d3
     authType: "backend-services",
 
     /**
