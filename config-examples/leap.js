--- conflicted
+++ resolved
@@ -42,10 +42,5 @@
                 "alg": "ES384"
             }
         ]
-<<<<<<< HEAD
-    },
-    "scope": "system/*.read"
-=======
     }
->>>>>>> c1dd84d3
 };